# gmidi

GMIDI is a Java 21 toolkit for capturing MIDI performances that will evolve into a visual piano experience. The first milestone is a console recorder that writes Standard MIDI Files (`.mid`). This iteration focuses on readability and scalability so the same core logic can power future graphical interfaces.

## Architecture at a glance

- **Core MIDI services (`com.gmidi.midi`, `com.gmidi.recorder`)** – Pure Java classes that discover devices, manage recording sessions, and expose UI-agnostic hooks.
- **Console front-end (`com.gmidi.cli`)** – A thin command line layer that formats prompts, resolves output paths, and delegates the actual recording to the core services.
<<<<<<< HEAD
- 
- **Desktop front-end (`com.gmidi.ui`)** – A JavaFX scene graph that lists MIDI inputs, renders an 88-key piano, and mirrors incoming notes while the shared session persists the MIDI file.
- **Interaction abstraction** – `RecordingInteraction` defines the lifecycle callbacks and (optionally) receiver decoration that a UI must provide so the core session can remain oblivious to presentation concerns.

=======
- **Desktop front-end (`com.gmidi.ui`)** – A JavaFX scene graph that lists MIDI inputs, renders an 88-key piano, and mirrors incoming notes while the shared session persists the MIDI file.
- **Interaction abstraction** – `RecordingInteraction` defines the lifecycle callbacks and (optionally) receiver decoration that a UI must provide so the core session can remain oblivious to presentation concerns.
>>>>>>> fc86a1e8

## Prerequisites

- Java 21 or newer
- Gradle 8.6+ (only required the first time to regenerate the wrapper JAR)
<<<<<<< HEAD
- The build pulls JavaFX modules via the OpenJFX Gradle plugin when you run `./gradlew`
=======
- The build pulls JavaFX modules directly from Maven Central and selects the right native artifacts for your OS when you run `./gradlew`
>>>>>>> fc86a1e8

## Bootstrapping the Gradle wrapper

Binary assets such as `gradle-wrapper.jar` cannot be committed in this repository. Before using `./gradlew`, generate the wrapper JAR locally:

```bash
gradle wrapper
```

This downloads the wrapper artifacts into `gradle/wrapper/` so subsequent invocations of `./gradlew` work as expected.

## Running the console recorder

Once the wrapper files exist, launch the CLI with:

```bash
./gradlew :app:run
```

The program lists available MIDI input devices, helps you pick one, and records until you press Enter again. Recordings default to timestamped filenames such as `recording-20241231-235945.mid` in the current directory.

If Gradle downloads are blocked entirely, you can run the application directly with the JDK.
Because the project is modular and depends on JavaFX, point both compilation and execution at
the JavaFX SDK that ships with OpenJFX (the Gradle build downloads it into your user cache on
first use):

```bash
PATH_TO_FX="$HOME/.gradle/caches/modules-2/files-2.1/org.openjfx" # adjust for your platform
javac --module-path "$PATH_TO_FX" -d build/classes $(find app/src/main/java -name "*.java")
java --module-path "build/classes:$PATH_TO_FX" --add-modules javafx.controls,javafx.graphics \
  --enable-native-access=ALL-UNNAMED com.gmidi/com.gmidi.App
```

## Launching the graphical recorder

The JavaFX interface shows a scrolling keyboard and flashes keys as you play. Run it with the `--gui` switch:

```bash
./gradlew :app:run --args="--gui"
```

<<<<<<< HEAD
or directly via the JDK:

```bash
javac -d build/classes $(find app/src/main/java -name "*.java")
java -cp build/classes com.gmidi.App --gui
```

=======
You can place `--gui` anywhere in the argument list—the launcher scans all arguments and opens the
desktop experience when it finds the flag.

Launch directly via the JDK (again pointing at the JavaFX SDK and enabling native access):

```bash
PATH_TO_FX="$HOME/.gradle/caches/modules-2/files-2.1/org.openjfx"
javac --module-path "$PATH_TO_FX" -d build/classes $(find app/src/main/java -name "*.java")
java --module-path "build/classes:$PATH_TO_FX" --add-modules javafx.controls,javafx.graphics \
  --enable-native-access=ALL-UNNAMED com.gmidi/com.gmidi.App --gui
```

The Gradle tasks already pass `--enable-native-access=ALL-UNNAMED`, so the JavaFX runtime avoids
the `sun.misc.Unsafe` warnings seen on newer JDKs.

>>>>>>> fc86a1e8
From the window you can:

- Refresh and choose any available MIDI input device.
- Pick a target `.mid` file via the platform file chooser (defaults to the timestamped suggestion).
- Watch highlighted keys mirror the notes captured during the session.

## Testing

Most tests focus on deterministic utilities that do not require MIDI hardware. Execute them with:

```bash
./gradlew test
```

If Gradle cannot download dependencies in your environment, run `gradle test` with a locally installed Gradle distribution after regenerating the wrapper.

## Roadmap

- Add richer transport controls (metronome, configurable count-in, punch in/out) on top of the existing interaction contract.
- Provide velocity-aware colouring and sustain-pedal overlays on the keyboard visualiser.
<<<<<<< HEAD
- Record and surface session metadata to feed future playback and visualization features.

- Introduce a desktop-friendly interface that visualizes pressed keys while delegating recording to the shared services.
- Expand `RecordingInteraction` implementations to support richer UX (count-in, metronome, visual cues).
- Add persistence for session metadata to feed future playback and visualization features.
=======
- Record and surface session metadata to feed future playback and visualization features.
>>>>>>> fc86a1e8
<|MERGE_RESOLUTION|>--- conflicted
+++ resolved
@@ -6,25 +6,14 @@
 
 - **Core MIDI services (`com.gmidi.midi`, `com.gmidi.recorder`)** – Pure Java classes that discover devices, manage recording sessions, and expose UI-agnostic hooks.
 - **Console front-end (`com.gmidi.cli`)** – A thin command line layer that formats prompts, resolves output paths, and delegates the actual recording to the core services.
-<<<<<<< HEAD
-- 
 - **Desktop front-end (`com.gmidi.ui`)** – A JavaFX scene graph that lists MIDI inputs, renders an 88-key piano, and mirrors incoming notes while the shared session persists the MIDI file.
 - **Interaction abstraction** – `RecordingInteraction` defines the lifecycle callbacks and (optionally) receiver decoration that a UI must provide so the core session can remain oblivious to presentation concerns.
-
-=======
-- **Desktop front-end (`com.gmidi.ui`)** – A JavaFX scene graph that lists MIDI inputs, renders an 88-key piano, and mirrors incoming notes while the shared session persists the MIDI file.
-- **Interaction abstraction** – `RecordingInteraction` defines the lifecycle callbacks and (optionally) receiver decoration that a UI must provide so the core session can remain oblivious to presentation concerns.
->>>>>>> fc86a1e8
 
 ## Prerequisites
 
 - Java 21 or newer
 - Gradle 8.6+ (only required the first time to regenerate the wrapper JAR)
-<<<<<<< HEAD
-- The build pulls JavaFX modules via the OpenJFX Gradle plugin when you run `./gradlew`
-=======
 - The build pulls JavaFX modules directly from Maven Central and selects the right native artifacts for your OS when you run `./gradlew`
->>>>>>> fc86a1e8
 
 ## Bootstrapping the Gradle wrapper
 
@@ -66,15 +55,6 @@
 ./gradlew :app:run --args="--gui"
 ```
 
-<<<<<<< HEAD
-or directly via the JDK:
-
-```bash
-javac -d build/classes $(find app/src/main/java -name "*.java")
-java -cp build/classes com.gmidi.App --gui
-```
-
-=======
 You can place `--gui` anywhere in the argument list—the launcher scans all arguments and opens the
 desktop experience when it finds the flag.
 
@@ -90,7 +70,6 @@
 The Gradle tasks already pass `--enable-native-access=ALL-UNNAMED`, so the JavaFX runtime avoids
 the `sun.misc.Unsafe` warnings seen on newer JDKs.
 
->>>>>>> fc86a1e8
 From the window you can:
 
 - Refresh and choose any available MIDI input device.
@@ -111,12 +90,4 @@
 
 - Add richer transport controls (metronome, configurable count-in, punch in/out) on top of the existing interaction contract.
 - Provide velocity-aware colouring and sustain-pedal overlays on the keyboard visualiser.
-<<<<<<< HEAD
-- Record and surface session metadata to feed future playback and visualization features.
-
-- Introduce a desktop-friendly interface that visualizes pressed keys while delegating recording to the shared services.
-- Expand `RecordingInteraction` implementations to support richer UX (count-in, metronome, visual cues).
-- Add persistence for session metadata to feed future playback and visualization features.
-=======
-- Record and surface session metadata to feed future playback and visualization features.
->>>>>>> fc86a1e8
+- Record and surface session metadata to feed future playback and visualization features.