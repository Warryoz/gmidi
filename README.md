--- conflicted
+++ resolved
@@ -6,12 +6,10 @@
 
 - **Core MIDI services (`com.gmidi.midi`, `com.gmidi.recorder`)** – Pure Java classes that discover devices, manage recording sessions, and expose UI-agnostic hooks.
 - **Console front-end (`com.gmidi.cli`)** – A thin command line layer that formats prompts, resolves output paths, and delegates the actual recording to the core services.
-<<<<<<< HEAD
+- 
 - **Desktop front-end (`com.gmidi.ui`)** – A JavaFX scene graph that lists MIDI inputs, renders an 88-key piano, and mirrors incoming notes while the shared session persists the MIDI file.
 - **Interaction abstraction** – `RecordingInteraction` defines the lifecycle callbacks and (optionally) receiver decoration that a UI must provide so the core session can remain oblivious to presentation concerns.
-=======
-- **Interaction abstraction** – `RecordingInteraction` defines the lifecycle callbacks the UI must provide. The CLI supplies `ConsoleRecordingInteraction` today; a GUI can plug in its own implementation later without touching the MIDI pipeline.
->>>>>>> 207b114e
+
 
 ## Prerequisites
 
@@ -79,12 +77,10 @@
 
 ## Roadmap
 
-<<<<<<< HEAD
 - Add richer transport controls (metronome, configurable count-in, punch in/out) on top of the existing interaction contract.
 - Provide velocity-aware colouring and sustain-pedal overlays on the keyboard visualiser.
 - Record and surface session metadata to feed future playback and visualization features.
-=======
+
 - Introduce a desktop-friendly interface that visualizes pressed keys while delegating recording to the shared services.
 - Expand `RecordingInteraction` implementations to support richer UX (count-in, metronome, visual cues).
 - Add persistence for session metadata to feed future playback and visualization features.
->>>>>>> 207b114e
