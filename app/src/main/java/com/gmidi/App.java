package com.gmidi;

import com.gmidi.cli.MidiRecorderCli;
import com.gmidi.ui.MidiRecorderApp;
import java.io.InputStream;
import java.io.PrintStream;
import java.util.Arrays;
import java.util.Locale;

/**
 * Entry point for the GMIDI command line tools.
 */
public final class App {

    private App() {
        // Utility class
    }

    public static void main(String[] args) {
<<<<<<< HEAD
        if (args.length > 0 && "--gui".equalsIgnoreCase(args[0])) {
            MidiRecorderApp.launchApp();
            return;
        }
        int exitCode = run();

=======
        if (wantsGui(args)) {
            MidiRecorderApp.launchApp();
            return;
        }

        int exitCode = run(System.in, System.out);
>>>>>>> fc86a1e8
        if (exitCode != 0) {
            System.exit(exitCode);
        }
    }

<<<<<<< HEAD
    static int run() {
        MidiRecorderCli cli = new MidiRecorderCli(System.in, System.out);
=======
    private static boolean wantsGui(String[] args) {
        return Arrays.stream(args)
                .map(arg -> arg.toLowerCase(Locale.ROOT))
                .anyMatch("--gui"::equals);
    }

    static int run(InputStream in, PrintStream out) {
        MidiRecorderCli cli = new MidiRecorderCli(in, out);
>>>>>>> fc86a1e8
        return cli.run();
    }
}<|MERGE_RESOLUTION|>--- conflicted
+++ resolved
@@ -17,30 +17,17 @@
     }
 
     public static void main(String[] args) {
-<<<<<<< HEAD
-        if (args.length > 0 && "--gui".equalsIgnoreCase(args[0])) {
-            MidiRecorderApp.launchApp();
-            return;
-        }
-        int exitCode = run();
-
-=======
         if (wantsGui(args)) {
             MidiRecorderApp.launchApp();
             return;
         }
 
         int exitCode = run(System.in, System.out);
->>>>>>> fc86a1e8
         if (exitCode != 0) {
             System.exit(exitCode);
         }
     }
 
-<<<<<<< HEAD
-    static int run() {
-        MidiRecorderCli cli = new MidiRecorderCli(System.in, System.out);
-=======
     private static boolean wantsGui(String[] args) {
         return Arrays.stream(args)
                 .map(arg -> arg.toLowerCase(Locale.ROOT))
@@ -49,7 +36,6 @@
 
     static int run(InputStream in, PrintStream out) {
         MidiRecorderCli cli = new MidiRecorderCli(in, out);
->>>>>>> fc86a1e8
         return cli.run();
     }
 }