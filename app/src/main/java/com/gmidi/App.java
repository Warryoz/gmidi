package com.gmidi;

import com.gmidi.cli.MidiRecorderCli;
<<<<<<< HEAD
import com.gmidi.ui.MidiRecorderApp;
import java.io.InputStream;
import java.io.PrintStream;
=======
>>>>>>> 207b114e

/**
 * Entry point for the GMIDI command line tools.
 */
public final class App {

    private App() {
        // Utility class
    }

    public static void main(String[] args) {
<<<<<<< HEAD
        if (args.length > 0 && "--gui".equalsIgnoreCase(args[0])) {
            MidiRecorderApp.launchApp();
            return;
        }

        int exitCode = run(System.in, System.out);
=======
        int exitCode = run();
>>>>>>> 207b114e
        if (exitCode != 0) {
            System.exit(exitCode);
        }
    }

    static int run() {
        MidiRecorderCli cli = new MidiRecorderCli(System.in, System.out);
        return cli.run();
    }
}<|MERGE_RESOLUTION|>--- conflicted
+++ resolved
@@ -1,12 +1,8 @@
 package com.gmidi;
 
 import com.gmidi.cli.MidiRecorderCli;
-<<<<<<< HEAD
-import com.gmidi.ui.MidiRecorderApp;
 import java.io.InputStream;
 import java.io.PrintStream;
-=======
->>>>>>> 207b114e
 
 /**
  * Entry point for the GMIDI command line tools.
@@ -18,16 +14,12 @@
     }
 
     public static void main(String[] args) {
-<<<<<<< HEAD
         if (args.length > 0 && "--gui".equalsIgnoreCase(args[0])) {
             MidiRecorderApp.launchApp();
             return;
         }
+        int exitCode = run();
 
-        int exitCode = run(System.in, System.out);
-=======
-        int exitCode = run();
->>>>>>> 207b114e
         if (exitCode != 0) {
             System.exit(exitCode);
         }
