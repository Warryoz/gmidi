package com.gmidi.cli;

import com.gmidi.cli.interaction.ConsoleRecordingInteraction;
import com.gmidi.midi.MidiDeviceUtils;
import com.gmidi.midi.MidiRecordingSession;
import com.gmidi.midi.RecordingFileNamer;
import java.io.InputStream;
import java.io.PrintStream;
import java.nio.charset.StandardCharsets;
import java.nio.file.Files;
import java.nio.file.Path;
import java.nio.file.Paths;
import java.util.List;
import java.util.Locale;
import java.util.Scanner;
import javax.sound.midi.MidiDevice;
import javax.sound.midi.MidiDevice.Info;
import javax.sound.midi.MidiUnavailableException;

/**
 * Minimal interactive CLI that records MIDI input to a .mid file.
 */
public final class MidiRecorderCli {

    private final InputStream in;
    private final PrintStream out;

    public MidiRecorderCli(InputStream in, PrintStream out) {
        this.in = in;
        this.out = out;
    }

    public int run() {
        try (Scanner scanner = new Scanner(in, StandardCharsets.UTF_8)) {
            List<MidiDevice.Info> inputs = MidiDeviceUtils.listInputDevices();
            if (inputs.isEmpty()) {
                out.println("No MIDI input devices were found. Connect a controller and try again.");
                return 1;
            }

            printDeviceList(inputs);
            MidiDevice.Info selectedDevice = selectDevice(scanner, inputs);
            Path outputPath = requestOutputPath(scanner);
<<<<<<< HEAD
            if (outputPath == null) {
                out.println("Recording cancelled.");
                return 1;
            }
=======
>>>>>>> 207b114e

            MidiRecordingSession session = new MidiRecordingSession();
            ConsoleRecordingInteraction interaction = new ConsoleRecordingInteraction(out, scanner);
            session.record(selectedDevice, outputPath, interaction);
            return 0;
        } catch (MidiUnavailableException ex) {
            out.printf("Failed to access MIDI device: %s%n", ex.getMessage());
            return 2;
        } catch (Exception ex) {
            out.printf("Unexpected error: %s%n", ex.getMessage());
            return 2;
        }
    }

    private void printDeviceList(List<MidiDevice.Info> inputs) {
        out.println("Available MIDI input devices:");
        for (int i = 0; i < inputs.size(); i++) {
            Info info = inputs.get(i);
            out.printf("[%d] %s — %s (%s)%n", i, info.getName(), info.getDescription(), info.getVendor());
        }
    }

    private MidiDevice.Info selectDevice(Scanner scanner, List<MidiDevice.Info> inputs) {
        out.printf("Select a device [0-%d] (press Enter for 0):%n", inputs.size() - 1);
        int selection = readDeviceSelection(scanner, inputs.size());
        MidiDevice.Info selectedDevice = inputs.get(selection);
        out.printf("Selected '%s'.%n", selectedDevice.getName());
        return selectedDevice;
    }

    private int readDeviceSelection(Scanner scanner, int deviceCount) {
        while (true) {
            String line = scanner.nextLine().trim();
            if (line.isEmpty()) {
                return 0;
            }
            try {
                int value = Integer.parseInt(line);
                if (value >= 0 && value < deviceCount) {
                    return value;
                }
                out.printf("Please enter a value between 0 and %d.%n", deviceCount - 1);
            } catch (NumberFormatException ex) {
                out.println("Enter a numeric index or press Enter for the default.");
            }
        }
    }

    private Path requestOutputPath(Scanner scanner) {
        String defaultFileName = RecordingFileNamer.defaultFileName();
        out.printf("Enter output file path (press Enter for %s):%n", defaultFileName);
        while (true) {
            String line = scanner.nextLine().trim();
            Path path = line.isEmpty() ? Paths.get(defaultFileName) : Paths.get(line);
            try {
                Path absolute = path.toAbsolutePath();
                Path parent = absolute.getParent();
                if (parent != null && Files.notExists(parent)) {
                    Files.createDirectories(parent);
                }
                if (Files.exists(absolute)) {
                    out.printf("File %s already exists. Overwrite? [y/N]%n", absolute);
                    String confirmation = scanner.nextLine().trim().toLowerCase(Locale.ROOT);
                    if (!confirmation.equals("y") && !confirmation.equals("yes")) {
                        out.println("Choose a different file name:");
                        continue;
                    }
                }
                return absolute;
            } catch (Exception ex) {
                out.printf("Invalid path: %s%n", ex.getMessage());
                out.println("Please enter a valid path:");
            }
        }
    }
}<|MERGE_RESOLUTION|>--- conflicted
+++ resolved
@@ -41,13 +41,12 @@
             printDeviceList(inputs);
             MidiDevice.Info selectedDevice = selectDevice(scanner, inputs);
             Path outputPath = requestOutputPath(scanner);
-<<<<<<< HEAD
+
             if (outputPath == null) {
                 out.println("Recording cancelled.");
                 return 1;
             }
-=======
->>>>>>> 207b114e
+
 
             MidiRecordingSession session = new MidiRecordingSession();
             ConsoleRecordingInteraction interaction = new ConsoleRecordingInteraction(out, scanner);
