--- conflicted
+++ resolved
@@ -47,7 +47,8 @@
 
 tasks.withType(Test).configureEach {
     useJUnitPlatform()
-<<<<<<< HEAD
+    modularity.inferModulePath = true
+    jvmArgs nativeAccessArg
 }
 
 tasks.withType(JavaExec).configureEach {
@@ -56,8 +57,4 @@
 
 tasks.withType(Test).configureEach {
     jvmArgs '--enable-native-access=ALL-UNNAMED'
-=======
-    modularity.inferModulePath = true
-    jvmArgs nativeAccessArg
->>>>>>> 465afb16
 }